# This workflow will install Python dependencies, run tests and lint with a single version of Python
# For more information see: https://help.github.com/actions/language-and-framework-guides/using-python-with-github-actions

name: Build

on:
    push:
        branches: [main]
    pull_request:
        branches: [main]

jobs:
    build:
        runs-on: ubuntu-latest

        steps:
            # Checkout
            - uses: actions/checkout@v2
            # Cache
            - uses: actions/cache@v2
              with:
                  path: ~/.cache/pip
                  key: ${{ runner.os }}-pip-${{ hashFiles('**/requirements-dev.txt') }}
                  restore-keys: |
                      ${{ runner.os }}-pip-
            # Setup python
            - name: Set up Python 3.9
              uses: actions/setup-python@v2
              with:
                  python-version: 3.9
<<<<<<< HEAD
            # Setup golang
            - uses: actions/setup-go@v4
              with:
                  go-version: ">=1.17.0"
            # Setup GCC
            - name: Install GCC
              run: |
                  sudo apt update
                  sudo apt install -y gcc
=======
>>>>>>> 915d995e
            # Setup dependencies and _portforward
            - name: Install dependencies
              run: |
                  python -m pip install --upgrade pip
                  pip install -r requirements-dev.txt
<<<<<<< HEAD
                  pip install .
            # Format
            - name: Check format
              run: black --check portforward.py
            # Types
            - name: Check types
              run: mypy portforward.py
=======
                  maturin build
                  pip install target/wheels/*.whl
            # Format
            - name: Check format
              run: black --check python/portforward
            # Types
            - name: Check types
              run: mypy python/portforward
>>>>>>> 915d995e
            # Linting
            - name: Lint with flake8
              run: |
                  # stop the build if there are Python syntax errors or undefined names
<<<<<<< HEAD
                  flake8 portforward.py --count --select=E9,F63,F7,F82 --show-source --statistics
                  # exit-zero treats all errors as warnings. Blacks default line length is 88 chars wide
                  flake8 portforward.py --count --exit-zero --max-complexity=10 --max-line-length=88 --statistics
=======
                  flake8 python/portforward --count --select=E9,F63,F7,F82 --show-source --statistics
                  # exit-zero treats all errors as warnings. Blacks default line length is 88 chars wide
                  flake8 python/portforward --count --exit-zero --max-complexity=10 --max-line-length=88 --statistics
>>>>>>> 915d995e
            # Tests
            - name: Test with pytest
              run: |
                  python -m pytest<|MERGE_RESOLUTION|>--- conflicted
+++ resolved
@@ -28,32 +28,11 @@
               uses: actions/setup-python@v2
               with:
                   python-version: 3.9
-<<<<<<< HEAD
-            # Setup golang
-            - uses: actions/setup-go@v4
-              with:
-                  go-version: ">=1.17.0"
-            # Setup GCC
-            - name: Install GCC
-              run: |
-                  sudo apt update
-                  sudo apt install -y gcc
-=======
->>>>>>> 915d995e
             # Setup dependencies and _portforward
             - name: Install dependencies
               run: |
                   python -m pip install --upgrade pip
                   pip install -r requirements-dev.txt
-<<<<<<< HEAD
-                  pip install .
-            # Format
-            - name: Check format
-              run: black --check portforward.py
-            # Types
-            - name: Check types
-              run: mypy portforward.py
-=======
                   maturin build
                   pip install target/wheels/*.whl
             # Format
@@ -62,20 +41,13 @@
             # Types
             - name: Check types
               run: mypy python/portforward
->>>>>>> 915d995e
             # Linting
             - name: Lint with flake8
               run: |
                   # stop the build if there are Python syntax errors or undefined names
-<<<<<<< HEAD
-                  flake8 portforward.py --count --select=E9,F63,F7,F82 --show-source --statistics
-                  # exit-zero treats all errors as warnings. Blacks default line length is 88 chars wide
-                  flake8 portforward.py --count --exit-zero --max-complexity=10 --max-line-length=88 --statistics
-=======
                   flake8 python/portforward --count --select=E9,F63,F7,F82 --show-source --statistics
                   # exit-zero treats all errors as warnings. Blacks default line length is 88 chars wide
                   flake8 python/portforward --count --exit-zero --max-complexity=10 --max-line-length=88 --statistics
->>>>>>> 915d995e
             # Tests
             - name: Test with pytest
               run: |
