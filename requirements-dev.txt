--- conflicted
+++ resolved
@@ -1,9 +1,6 @@
 maturin==0.14.17
 black
-<<<<<<< HEAD
 pytest
-=======
 pytest-kind
 requests
-pykube
->>>>>>> caace051
+pykube