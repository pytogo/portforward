--- conflicted
+++ resolved
@@ -75,49 +75,6 @@
 
 	twine upload dist/*
 
-<<<<<<< HEAD
-# ===== WINDOWS =====
-release-test-windows: ## package and upload a release to test.pypi
-	python311 setup.py bdist_wheel
-	python310 setup.py bdist_wheel
-	python39 setup.py bdist_wheel
-	python38 setup.py bdist_wheel
-	python37 setup.py bdist_wheel
-	python36 setup.py bdist_wheel
-	python39 -m twine upload --repository testpypi dist\*
-
-release-windows: ## package and upload a release for Linux
-	python311 setup.py bdist_wheel
-	python310 setup.py bdist_wheel
-	python39 setup.py bdist_wheel
-	python38 setup.py bdist_wheel
-	python37 setup.py bdist_wheel
-	python36 setup.py bdist_wheel
-	python39 -m twine upload dist\*
-
-# ===== MACOS =====
-release-test-macos: clean ## package and upload a release to test.pypi
-	python3.11 setup.py bdist_wheel
-	python3.10 setup.py bdist_wheel
-	python3.9 setup.py bdist_wheel
-	python3.8 setup.py bdist_wheel
-	python3.7 setup.py bdist_wheel
-	python3.6 setup.py bdist_wheel
-	python3.9 -m twine upload --repository testpypi dist/*
-
-release-macos: clean ## package and upload a release for MacOS
-	python3.11 -m pip install -r requirements-dev.txt
-	python3.10 -m pip install -r requirements-dev.txt
-	python3.9 -m pip install -r requirements-dev.txt
-	python3.8 -m pip install -r requirements-dev.txt
-	python3.7 -m pip install -r requirements-dev.txt
-	python3.11 setup.py bdist_wheel
-	python3.10 setup.py bdist_wheel
-	python3.9 setup.py bdist_wheel
-	python3.8 setup.py bdist_wheel
-	python3.7 setup.py bdist_wheel
-	python3.9 -m twine upload dist/*
-=======
 release-macos: clean ## creates and release macos wheels
 	maturin build --release --target aarch64-apple-darwin --zig -i python3.7 --out dist --strip
 	maturin build --release --target aarch64-apple-darwin --zig -i python3.8 --out dist --strip
@@ -140,5 +97,4 @@
 	maturin build --release -i python310 --out dist --strip
 	maturin build --release -i python311 --out dist --strip
 
-	twine upload dist/*
->>>>>>> 915d995e
+	twine upload dist/*